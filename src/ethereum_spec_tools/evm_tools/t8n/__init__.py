--- conflicted
+++ resolved
@@ -207,12 +207,13 @@
             block_env = self.block_environment()
             block_output = self.fork.BlockOutput()
 
-<<<<<<< HEAD
             if self.fork.is_after_fork("ethereum.prague"):
                 self.fork.process_system_transaction(
                     block_env=block_env,
                     target_address=self.fork.HISTORY_STORAGE_ADDRESS,
                     data=block_env.block_hashes[-1],  # The parent hash
+                    raise_on_empty_code=False,
+                    raise_on_error=False,
                 )
 
             if self.fork.is_after_fork("ethereum.cancun"):
@@ -220,26 +221,9 @@
                     block_env=block_env,
                     target_address=self.fork.BEACON_ROOTS_ADDRESS,
                     data=block_env.parent_beacon_block_root,
-                )
-=======
-        if self.fork.is_after_fork("ethereum.prague"):
-            self.fork.process_system_transaction(
-                block_env=block_env,
-                target_address=self.fork.HISTORY_STORAGE_ADDRESS,
-                data=block_env.block_hashes[-1],  # The parent hash
-                raise_on_empty_code=False,
-                raise_on_error=False,
-            )
-
-        if self.fork.is_after_fork("ethereum.cancun"):
-            self.fork.process_system_transaction(
-                block_env=block_env,
-                target_address=self.fork.BEACON_ROOTS_ADDRESS,
-                data=block_env.parent_beacon_block_root,
-                raise_on_empty_code=False,
-                raise_on_error=False,
-            )
->>>>>>> c159057d
+                    raise_on_empty_code=False,
+                    raise_on_error=False,
+                )
 
             for i, tx in zip(self.txs.successfully_parsed, self.txs.transactions):
                 self.backup_state()
